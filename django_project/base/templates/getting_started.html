{% extends 'main_base.html' %}
{% load static %}
{% block title %}
    Getting Started
{% endblock %}

{% block body_content %}
    <div class='container'>
        <div class='row'>
            <div class='d-none d-xl-block col-xl-12 col-sm-12 bd-toc'>
                <ul class='section-nav'>
                    <li class='toc-entry toc-h2'>
                        <a href='#overview'>Overview</a>
                    </li>
                    <li class='toc-entry toc-h2'>
                        <a href='#audience'>Audience</a>

                    </li>
                    <li class='toc-entry toc-h2'>
                        <a href='#hello_world'>Hello World!</a>
                    </li>
                    <li class='toc-entry toc-h2'>
                        <a href='#behind_the_scenes'>Behind the scenes</a>
                    </li>
                    <li class='toc-entry toc-h2'><a
                            href='#basic_js_example'>Basic JS example</a>
                        <ul>
                            <li class='toc-entry toc-h3'><a
                                    href='#loading_the_data'>Loading the data
                            </a></li>
                            <li class='toc-entry toc-h3'><a
                                    href='#adding_something_visual'>Adding
                                Something Visual</a></li>
                            <li class='toc-entry toc-h3'><a
                                    href='#making_our_data_more_dynamic'>
                                Making our data more dynamic
                            </a></li>
                        </ul>
                    </li>
                    <li class='toc-entry toc-h2'>
                        <a href='#additional_resources'>
                            Additional Resources</a>
                    </li>
                </ul>
            </div>
            <div class='col-12'>

                <div id='overview' class='row'>
                    <div class='col-sm-12'>
                        <div class='h2'>
                            Overview
                        </div>
                        <p>
                            Getting started aims to get the end user up to speed
                            using the GeoContext API quickly. The GeoContext API
                            aims
                            to provide the user with multi-contextual data for a
                            specific point. GeoContext implements various
                            standards
                            as
                            well as specific services in order to return the
                            data as
                            specified in your database and returns a
                            <b>single</b> value for each <b>Context Service</b>
                        </p>
                    </div>
                </div>
                <div id='audience' class='row'>
                    <div class='col-sm-12'>
                        <div class='h2'>
                            Audience
                        </div>
                        <p>
                            This documentation is designed for people familiar
                            with
                            JavaScript programming and basic object-oriented
                            programming concepts. Basic knowledge of GIS
                            (Geographical Information Systems) may prove useful,
                            but it is not critical.
                        </p>
                    </div>
                </div>
                <div id='hello_world' class='row'>
                    <div class='col-sm-12'>
                        <div class='h2'>
                            Hello World!
                        </div>
                        <p>
                            The GeoContext rest API accepts a GET request and
                            delivers JSON data. The simplest way to see it in
                            action is to simply open the following in your
                            browser
                            <br>
                            <a href=
                                       'https://staging.geocontext.kartoza.com/api/v2/query?registry=group&key=rainfall_group&x=24.0380859375&y=-29.375038630898835&outformat=json'>
                                https://staging.geocontext.kartoza.com/api/v2/query?registry=group&key=rainfall_group&x=24.0380859375&y=-29.375038630898835&outformat=json
                            </a>
                        </p>
                        <p>
                            Or for convenience as <b>GeoJSON</b>:
                            <br>
                            <a href=
                                       'https://staging.geocontext.kartoza.com/api/v2/query?registry=group&key=rainfall_group&x=24.0380859375&y=-29.375038630898835&outformat=geojson'>
                                https://staging.geocontext.kartoza.com/api/v2/query?registry=group&key=rainfall_group&x=24.0380859375&y=-29.375038630898835&outformat=geojson
                            </a>
                        </p>

                    </div>
                </div>
                <div id='behind_the_scenes' class='row'>
                    <div class='col-sm-12'>
                        <div class='h2'>
                            Behind the scenes
                        </div>
                        <p>
                            So, we all like JSON, but what is really going on
                            here? In order to appreciate the scope of GeoContext
                            we
                            shall consider a quick overview of how the calls are
                            laid out.
                        </p>
                        <h4>There are 3 hierarchical levels:</h4>
                        <ul>

                            <li>
                                Context Service
                            </li>
                            <li>
                                Context Group
                            </li>
                            <li>
                                Context Collection
                            </li>
                        </ul>
                        <div class="row">
                            <div class="col-2"></div>
                            <div class="col-8"><img style="width:100%;
                        height:auto;"
                           src="{% static 'img/getting_started_hierarchy.png' %}">
                            </div>
                            <div class="col-2"></div>
                        </div>
                        <br>
                        <p>
                            Hence, the context services are each
                            separate
                            calls that get bundled into a neat package for use.
                            Exactly
                            what that bundle looks like and where it gets its
                            data
                            is up to you - This is specified in the database.
                        </p>
                    </div>
                </div>
                <div id='basic_js_example' class='row'>
                    <div class='col-sm-12'>
                        <div class='h2'>
                            Basic JavaScript example
                        </div>
                        <p>
                            For clarity, lets have a look at what retrieving
                            the data would like in a simple JavaScript example
                        </p>
                    </div>
                </div>
                <div id='loading_the_data' class='row'>
                    <div class='col-sm-12'>
                        <div class='h3'>
                            Loading the data
                        </div>
                        <p>
                            As a start lets look at how easily one is able to
                            retrieve the necessary specified data.
                        <ol>
                            <li>Create a new file: "PickAName.HTML"
                                anywhere on your computer.
                            </li>
                            <li>Create a simple new page with a button
                                to return our data as follows:
                            </li>


                            <pre style="border-style: solid; border-width: 1px;
                        border-color: lightgray;
                        padding: 1rem; margin: 1rem; margin-left: 0;">
                                <code>
    &lt!DOCTYPE html&gt

    &lthtml&gt
    &ltbutton type="button" id="btn"&gtClick me!&lt/button&gt
    &ltp class="text"&gtReplace me!&lt/p&gt

    &ltscript src="https://code.jquery.com/jquery-2.1.1.min.js"&gt&lt/script&gt
    &ltscript&gt
        var my_data = '';
        $('#btn').click(function () {
            $('.text').text('loading . . .');
            $.get('https://staging.geocontext.kartoza.com/api/v2/query?registry=group&key=rainfall_group&'+
<<<<<<< HEAD
                'x=24.0380859375&y=-29.375038630898835&outformat=json'
=======
                'x=24.0380859375&y=-29.375038630898835&outformat=json',
>>>>>>> 34f759e0
                function (data) {
                    console.log(data);
                    my_data = JSON.stringify(data, null, 2);
                })
                .done(function () {
                    $('.text').text(my_data);
                })
                .fail(function () {
                    console.log('Failed to retrieve data');
                })
                .always(function () {
                    console.log('Request complete');
                });
        });
    &lt/script&gt
    &lt/html&gt
                            </code>
                        </pre>

                            <li>Open your file with any modern browser,
                                click the button, and if all goes well your
                                monitor should be filled with some awesome
                                JSON!
                            </li>
                        </ol>
                        </p>

                    </div>
                </div>

                <div id='adding_something_visual' class='row'>
                    <div class='col-sm-12'>
                        <div class='h3'>
                            Adding Something Visual
                        </div>
                        <p>
                            Still not impressed? Alright, lets extend the
                            above example to show how easily (using a simple
                            JS library called ChartJS) we can turn that
                            sweet, sweet JSON into something more obviously
                            useful - using some graphs!
                        </p>
                        <ol>
                            <li>We import the ChartJS library (insert this
                                bellow the line where we import JQuery):
                            </li>
                            <br>
                            <pre style="border-style: solid; border-width: 1px;
                        border-color: lightgray;
                        padding: 1rem; margin: 1rem; margin-left: 0;
                        padding-bottom: 0">
                                <code>
    &ltscript src="https://cdnjs.cloudflare.com/ajax/libs/Chart.js/2.7.3/Chart.bundle.min.js"&gt&lt/script&gt
                                </code>
                            </pre>
                            <li>Next, add a canvas element to our HTML.
                                Let's put it below our "Replace me" paragraph for now.
                            </li>
                            <br>
                            <pre style="border-style: solid; border-width: 1px;
                        border-color: lightgray;
                        padding: 1rem; margin: 1rem; margin-left: 0;
                        padding-bottom: 0">
                                <code>
    &ltcanvas id="myChart"&gt&lt/canvas&gt
                                </code>
                            </pre>
                            <li>Add the function to draw our graph (just
                                above the end of our script looks like a
                                good spot):
                            </li>
                            <pre style="border-style: solid; border-width: 1px;
                        border-color: lightgray;
                        padding: 1rem; margin: 1rem; margin-left: 0;
                        padding-bottom: 0">
                                <code>
    function drawGraph(data, labels, heading) {

       var ctx = document.getElementById("myChart").getContext('2d');
       var myChart = new Chart(ctx, {
           type: 'line',
           data: {
               labels: labels,
               datasets: [{
                   label: heading,
                   fill: false,
                   data: data,
                   spanGaps: true,
                   backgroundColor: [
                        'rgba(0, 100, 255, 0.2)',
                   ],
                   borderColor: [
                        'rgba(0, 100, 255, 0.2)',
                    ],
                   borderWidth: 0.5
               }]
           },
       });
    }
                                </code>
                            </pre>
                            <li>
                                Finally, we need only declare our variables and
                                call our "drawGraph" function when our data
                                is done loading. Amend your above code up
                                until the end of your click's done response
                                as follows:
                            </li>
                            <pre style="border-style: solid; border-width: 1px;
                        border-color: lightgray;
                        padding: 1rem; margin: 1rem; margin-left: 0;
                        padding-bottom: 0">
                                <code>
   var my_data = '';
        var data_object = null;
        var values = [];
        var keys = [];
        $('#btn').click(function () {
            $('.text').text('loading . . .');

            $.get(
                'https://staging.geocontext.kartoza.com/api/v2/query?registry=group&key=rainfall_group&'+
<<<<<<< HEAD
                 'x=24.0380859375&y=-29.375038630898835&outformat=json'
=======
                 'x=24.0380859375&y=-29.375038630898835&outformat=json',
>>>>>>> 34f759e0
                function (data) {
                    console.log(data);
                    my_data = JSON.stringify(data, null, 2);
                    data_object = data;
                })
                .done(function () {
                    $('.text').text(my_data);
                    $.each(data_object.services, function (index) {
                        values.push(this.value + 0);
                        keys.push(this.key);
                    });
                    var data_heading = data_object.key;
                    drawGraph(values, keys, data_heading);

                })
        })
                                </code>
                            </pre>
                        </ol>
                    </div>
                </div>

            </div>
        </div>
    </div>



{% endblock body_content %}<|MERGE_RESOLUTION|>--- conflicted
+++ resolved
@@ -196,11 +196,7 @@
         $('#btn').click(function () {
             $('.text').text('loading . . .');
             $.get('https://staging.geocontext.kartoza.com/api/v2/query?registry=group&key=rainfall_group&'+
-<<<<<<< HEAD
-                'x=24.0380859375&y=-29.375038630898835&outformat=json'
-=======
                 'x=24.0380859375&y=-29.375038630898835&outformat=json',
->>>>>>> 34f759e0
                 function (data) {
                     console.log(data);
                     my_data = JSON.stringify(data, null, 2);
@@ -323,11 +319,7 @@
 
             $.get(
                 'https://staging.geocontext.kartoza.com/api/v2/query?registry=group&key=rainfall_group&'+
-<<<<<<< HEAD
-                 'x=24.0380859375&y=-29.375038630898835&outformat=json'
-=======
                  'x=24.0380859375&y=-29.375038630898835&outformat=json',
->>>>>>> 34f759e0
                 function (data) {
                     console.log(data);
                     my_data = JSON.stringify(data, null, 2);
